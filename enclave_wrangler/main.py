"""Main module
# TODO's:
- For mappings, I believe Amin will be providing us to .parquet files. We can read with pandas: https://pandas.pydata.org/docs/reference/api/pandas.read_parquet.html

Resources
- Validate URL (for testing POSTs without it actually taking effect): https://unite.nih.gov/actions/api/actions/validate
# TODO: Update wiki article to be up-to-date with correct params for 'concept set version':
- Wiki article on how to create these JSON: https://github.com/National-COVID-Cohort-Collaborative/Data-Ingestion-and-Harmonization/wiki/BulkImportConceptSet-REST-APIs
  - CreateNewDraftOMOPConceptSetVersion: code_sets.csv
  - CreateNewConceptSet: concept_set_container_edited.csv
  - addCodeAsVersionExpression: concept_set_version_item_rv_edited.csv
"""
import json
import os
from datetime import datetime, timezone

import requests
import pandas as pd

from enclave_wrangler.config import config
from enclave_wrangler.enclave_api import get_cs_container_data
from enclave_wrangler.enclave_api import get_cs_version_data
from enclave_wrangler.enclave_api import get_cs_version_expression_data
from enclave_wrangler.enclave_api import post_request_enclave_api
from enclave_wrangler.utils import log_debug_info


# TODO: Add debug as a CLI param
DEBUG = False
# PALANTIR_ENCLAVE_USER_ID_1: This is an actual ID to a valid user in palantir, who works on our BIDS team.
PALANTIR_ENCLAVE_USER_ID_1 = 'a39723f3-dc9c-48ce-90ff-06891c29114f'
VSAC_LABEL_PREFIX = '[VSAC Bulk-Import test1] '
# API_URL query params:
# 1. ?synchronousPropagation=false: Not sure what this does or if it helps.
API_URL = 'https://unite.nih.gov/actions/api/actions'
# Based on curl usage, it seems that '?synchronousPropagation=false' is not required
# API_VALIDATE_URL = 'https://unite.nih.gov/actions/api/actions/validate'
API_VALIDATE_URL = 'https://unite.nih.gov/actions/api/actions/validate?synchronousPropagation=false'


def _datetime_palantir_format() -> str:
    """Returns datetime str in format used by palantir data enclave
    e.g. 2021-03-03T13:24:48.000Z (milliseconds allowed, but not common in observed table)"""
    return datetime.now(timezone.utc).strftime("%Y-%m-%dT%H:%M:%S.%fZ")[:-4] + 'Z'


def run(input_csv_folder_path):
    """Main function"""
    # TODO: Create CS container, version and itemExpressions by calling 3 REST APIs, data is submitted in JSON format

    ## 1. container
    concept_set_container_edited_df = pd.read_csv(os.path.join(input_csv_folder_path, 'concept_set_container_edited.csv')).fillna('')
    code_sets_df = pd.read_csv(os.path.join(input_csv_folder_path, 'code_sets.csv')).fillna('')
    concept_set_version_item_rv_edited_df = pd.read_csv(os.path.join(input_csv_folder_path, 'concept_set_version_item_rv_edited.csv')).fillna('')

    cs_result = pd.merge(code_sets_df, concept_set_version_item_rv_edited_df, on=['codeset_id'])

    concept_set_container_edited_json_all_rows = []
    code_set_version_json_all_rows = []
    code_set_expression_items_json_all_rows = []

    # build the list of container json data
    for index, row in concept_set_container_edited_df.iterrows():
        cs_name = row['concept_set_name']
        single_row = get_cs_container_data(row['concept_set_name'])
        concept_set_container_edited_json_all_rows.append(single_row)

<<<<<<< HEAD
    # build the list of cs version json data
=======
    # TODO: for codeset_id, use the one in data/oid_enclaveId.csv
    # TODO: re-use for concept_set_version_item_rv_edited
>>>>>>> bde9e03d
    for index, row in code_sets_df.iterrows():
        cs_id = row['codeset_id']
        cs_name = row['concept_set_name']
        cs_intention = row['intention']
        cs_limitations = row['limitations']
        cs_update_msg = row['update_message']
        cs_status = row['status']
        cs_provenance = row['provenance']
        single_row = get_cs_version_data(cs_name, cs_id, cs_intention, cs_limitations, cs_update_msg, cs_provenance)
        # cs_name, cs_id, intension, limitation, update_msg, status, provenance
        code_set_version_json_all_rows.append(single_row)

    for index, row in code_sets_df.iterrows():
            current_code_set_id = row['codeset_id']
            # build the code and codeSystem list for the current codeSet
            # reset the code list
            code_list = []
            cs_current_code_set_df = row
            cs_name = row['concept_set_name']
            # code and code system list
            for i in range(len(concept_set_version_item_rv_edited_df)):
                if concept_set_version_item_rv_edited_df.loc[i, 'codeset_id'] == current_code_set_id:
                    code_codesystem_pair = concept_set_version_item_rv_edited_df.loc[i,'code'] + ":" + concept_set_version_item_rv_edited_df.loc[i,'codeSystem']
                    code_list.append(code_codesystem_pair)
                # print(code_list)
                exclude = concept_set_version_item_rv_edited_df.loc[i, 'isExcluded']
                descendents = concept_set_version_item_rv_edited_df.loc[i, 'includeDescendants']
                mapped = concept_set_version_item_rv_edited_df.loc[i, 'includeMapped']
                annotation = concept_set_version_item_rv_edited_df.loc[i, 'annotation']
            #now that we have the code list, generate the json for the versionExpression data
            single_row = get_cs_version_expression_data( current_code_set_id, cs_name, code_list, exclude, descendents, mapped, annotation)
            code_set_expression_items_json_all_rows.append(single_row)
    print(code_set_expression_items_json_all_rows[0])

    # Do a test first using 'valdiate'
    api_url = API_VALIDATE_URL
    header = {
        "authorization": f"Bearer {config['PALANTIR_ENCLAVE_AUTHENTICATION_BEARER_TOKEN']}",
        'content-type': 'application/json'
    }
    if DEBUG:
        log_debug_info()

    ## validate API calls create the concept set
    ## 1. createNewConceptSet
    ## 2. createNewDraftOMOPConceptSetVersion
    ## 3. addCodeAsVersionExpression
    # TODO: We should create a function for these calls or modify existing function(s) in enclave_api.py
    #  ...in order to reduce duplicated code here. - Joe 2022/02/02
    # Validate 1: Concept set container
    test_data_dict = concept_set_container_edited_json_all_rows[0]
    respons_json = post_request_enclave_api(api_url, header, json.dumps(test_data_dict))

    #response = requests.post( api_url, data=json.dumps(test_data_dict), headers=header)
    #response_json = response.json()
    # TODO : validate all three calls before calling the acutal APIs. successfully validated results
    #  ...After the action POST check for successful return code before calling the 2nd api.
    # print(response_json)  # temp
    #if 'type' not in response_json or response_json['type'] != 'validResponse':
    #    raise SystemError(json.dumps(response_json, indent=2))

    # Validate 2: Concept set version item
    cs_version_data_dict = code_set_version_json_all_rows[0]
    # print(json.dumps(cs_version_data_dict, indent=4))  # temp
    response = requests.post(api_url, data=json.dumps(cs_version_data_dict), headers=header)
    response_json = response.json()
    # print(response_json)  # temp
    if 'type' not in response_json or response_json['type'] != 'validResponse':
        raise SystemError(json.dumps(response_json, indent=2))

    # Error: Amin says that in the backend, he's seeing error that "integer cannot be null".
    # ...It looks like this may be related to a problem on their end parsing the integer ID, even though it is valid. He's looking into it.
    # {'errorCode': 'INVALID_ARGUMENT', 'errorName': 'Conjure:UnprocessableEntity', 'errorInstanceId': 'c3eefa5a-61b9-45fc-aaa7-30355c15c92b', 'parameters': {}}
    # temporarily passed in no id to see if it works and it did. Will wait for the updated api 2/2/2022
    cs_version_expression_dict = code_set_expression_items_json_all_rows = [0]
    response_json = post_request_enclave_api(api_url, header, json.dumps(cs_version_expression_dict))

    # TODO: After successful validations, do real POSTs (check if they exist first)?

    return response_json

if __name__ == '__main__':
    run(None)<|MERGE_RESOLUTION|>--- conflicted
+++ resolved
@@ -65,12 +65,11 @@
         single_row = get_cs_container_data(row['concept_set_name'])
         concept_set_container_edited_json_all_rows.append(single_row)
 
-<<<<<<< HEAD
+
     # build the list of cs version json data
-=======
     # TODO: for codeset_id, use the one in data/oid_enclaveId.csv
     # TODO: re-use for concept_set_version_item_rv_edited
->>>>>>> bde9e03d
+
     for index, row in code_sets_df.iterrows():
         cs_id = row['codeset_id']
         cs_name = row['concept_set_name']
