--- conflicted
+++ resolved
@@ -171,11 +171,7 @@
             purposes2.append(p[i1:i2])
 
         concepts = value_set['ns0:ConceptList']['ns0:Concept']
-<<<<<<< HEAD
-        concepts = concepts if type(concepts) == 'list' else [concepts]
-=======
         concepts = concepts if type(concepts) == list else [concepts]
->>>>>>> d80a1acc
         for concept in concepts:
             code = concept['@code']
             code_system = concept['@codeSystemName']
@@ -235,11 +231,8 @@
         # will let palantir verify ID is indeed unique:
         oid__codeset_id_map[value_set['@ID']] = randint(0, 1000000000)
         concepts = value_set['ns0:ConceptList']['ns0:Concept']
-<<<<<<< HEAD
-        concepts = concepts if type(concepts) == 'list' else [concepts]
-=======
+
         concepts = concepts if type(concepts) == list else [concepts]
->>>>>>> d80a1acc
         for concept in concepts:
             code = concept['@code']
             code_system = concept['@codeSystemName']
@@ -254,11 +247,7 @@
     rows1 = []
     for value_set in value_sets:
         concepts = value_set['ns0:ConceptList']['ns0:Concept']
-<<<<<<< HEAD
-        concepts = concepts if type(concepts) == 'list' else [concepts]
-=======
         concepts = concepts if type(concepts) == list else [concepts]
->>>>>>> d80a1acc
         for concept in concepts:
             code = concept['@code']
             code_system = concept['@codeSystemName']
@@ -304,11 +293,7 @@
             purposes2.append(p[i1:i2])
         code_system_codes = {}
         concepts = value_set['ns0:ConceptList']['ns0:Concept']
-<<<<<<< HEAD
-        concepts = concepts if type(concepts) == 'list' else [concepts]
-=======
         concepts = concepts if type(concepts) == list else [concepts]
->>>>>>> d80a1acc
         for concept  in concepts:
             code = concept['@code']
             code_system = concept['@codeSystemName']
@@ -409,13 +394,12 @@
             'created_by': PALANTIR_ENCLAVE_USER_ID_1,
             'created_at': _datetime_palantir_format()
         }
-<<<<<<< HEAD
-=======
+
         row2 = {}
         for k, v in row.items():
             row2[k] = v.replace('\n', ' - ') if type(v) == str else v
         row = row2
->>>>>>> d80a1acc
+
         rows3.append(row)
     df3 = pd.DataFrame(rows3)
     all[filename3] = df3
