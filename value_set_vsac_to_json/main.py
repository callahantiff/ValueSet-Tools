"""Main module
# Resources
- Reference google sheets:
  https://docs.google.com/spreadsheets/d/17hHiqc6GKWv9trcW-lRnv-MhZL8Swrx2/edit#gid=1335629675
  https://docs.google.com/spreadsheets/d/1uroJbhMmOTJqRkTddlSNYleSKxw4i2216syGUSK7ZuU/edit?userstoinvite=joeflack4@gmail.com&actionButton=1#gid=435465078
"""
import json
import os
import pickle
from copy import copy
from datetime import datetime
from pathlib import Path
from typing import Dict, List, OrderedDict

import pandas as pd

from value_set_vsac_to_json.config import CACHE_DIR, OUTPUT_DIR
from value_set_vsac_to_json.definitions.constants import FHIR_JSON_TEMPLATE, OMOP_JSON_TEMPLATE
from value_set_vsac_to_json.google_sheets import get_sheets_data
from value_set_vsac_to_json.vsac_api import get_ticket_granting_ticket, get_value_set, get_value_sets


# TODO: repurpose this to use VSAC format
def vsac_to_fhir(value_set: Dict) -> Dict:
    """Convert VSAC JSON dict to FHIR JSON dict"""
    d: Dict = copy(FHIR_JSON_TEMPLATE)
    d['id'] = int(value_set['valueSet.id'][0])
    d['text']['div'] = d['text']['div'].format(value_set['valueSet.description'][0])
    d['url'] = d['url'].format(str(value_set['valueSet.id'][0]))
    d['name'] = value_set['valueSet.name'][0]
    d['title'] = value_set['valueSet.name'][0]
    d['status'] = value_set['valueSet.status'][0]
    d['description'] = value_set['valueSet.description'][0]
    d['compose']['include'][0]['system'] = value_set['valueSet.codeSystem'][0]
    d['compose']['include'][0]['version'] = value_set['valueSet.codeSystemVersion'][0]
    concepts = []
    d['compose']['include'][0]['concept'] = concepts

    return d


<<<<<<< HEAD
# TODO: use depth to make this either nested JSON, or, if depth=1, concatenate
#  ... all intention sub-fields into a single string, etc.
def vsac_to_omop(v: Dict, depth=2) -> Dict:
=======
# TODO:
def vsac_to_vsac(v: Dict, depth=2) -> Dict:     # this is the format @DaveraGabriel specified by looking at the vsac web interface
>>>>>>> c21d7045
    """Convert VSAC JSON dict to OMOP JSON dict"""

    # Attempt at regexp
    # Clinical Focus: Asthma conditions which suggest applicability of NHLBI NAEPP EPR3 Guidelines for the Diagnosis and Management of Asthma (2007) and the 2020 Focused Updates to the Asthma Management Guidelines),(Data Element Scope: FHIR Condition.code),(Inclusion Criteria: SNOMEDCT concepts in "Asthma SCT" and ICD10CM concepts in "Asthma ICD10CM" valuesets.),(Exclusion Criteria: none)
    # import re
    # regexer = re.compile('\((.+): (.+)\)')  # fail
    # regexer = re.compile('\((.+): (.+)\)[,$]')
    # found = regexer.match(value_sets['ns0:Purpose'])
    # x1 = found.groups()[0]

    purposes = v['ns0:Purpose'].split('),')
    d = {
        "Concept Set Name": v['@displayName'],
        "Created At": 'vsacToOmopConversion:{}; vsacRevision:{}'.format(
            datetime.now().strftime('%Y/%m/%d'),
            v['ns0:RevisionDate']),
        "Created By": v['ns0:Source'],
        # "Created By": "https://github.com/HOT-Ecosystem/ValueSet-Converters",
        "Intention": {
            "Clinical Focus": purposes[0].split('(Clinical Focus: ')[1],
            "Inclusion Criteria": purposes[0].split('(Inclusion Criteria: ')[1],
            "Data Element Scope": purposes[0].split('(Data Element Scope: ')[1],
            "Exclusion Criteria": purposes[0].split('(Exclusion Criteria: ')[1],
        },
        "Limitations": {
            "Exclusion Criteria": "",
            "VSAC Note": None,  # VSAC Note: (exclude if null)
        },
        "Provenance": {
            "VSAC Steward": "",
            "OID": "",
            "Code System(s)": [],
            "Definition Type": "",
            "Definition Version": "",
        }
    }

    return d


def get_csv(value_sets: List[OrderedDict], field_delimiter=',', code_delimiter='|') -> pd.DataFrame:
    """get a list of codes"""
    rows = []
    for value_set in value_sets:
        name = value_set['@displayName']
        purposes = value_set['ns0:Purpose'].split('),')
        code_system_codes = {}
        for concept_dict in value_set['ns0:ConceptList']['ns0:Concept']:
            code = concept_dict['@code']
            code_system = concept_dict['@codeSystemName']
            if code_system not in code_system_codes:
                code_system_codes[code_system] = []
            code_system_codes[code_system].append(code)
        for code_system, codes in code_system_codes.items():
            row = {
                'name': name,
                'nameVSAC': '[VSAC] ' + name,
                'oid': value_set['@ID'],
                'codeSystem': code_system,
                'codes': code_delimiter.join(codes),
                'limitations': str(purposes[3]),
                'intention': str(purposes[0:2]),
                # 'intention': code_delimiter.join([x for x in intention_dict.values()]),
                # 'intention.json': intention_json_str,
                'provenance': {
                    'VSAC Steward': value_set['ns0:Source'],
                    'OID': value_set['@ID'],
                    'Code System(s)': ','.join(list(code_system_codes.keys())),
                    'Definition Type': value_set['ns0:Type'],
                    'Definition Version': value_set['@version'],
                    'Accessed': str(datetime.now())[0:-7]
                },
            }
            rows.append(row)

    # Create/Return DF & Save CSV
    df = pd.DataFrame(rows)
    outdir = os.path.join(OUTPUT_DIR, datetime.now().strftime('%Y.%m.%d'))
    if not os.path.exists(outdir):
        os.mkdir(outdir)
    outpath = os.path.join(outdir, 'list_of_codes.tsv')
    df.to_csv(outpath, sep=field_delimiter, index=False)

    return df


def run(
    artefact=['csv_fields', 'json', 'tsv_code'][2],
    format=['fhir', 'omop'][1],
    field_delimiter=[',', '\t'][0],  # TODO: add to cli
    code_delimiter=[',', ';', '|'][2],  # TODO: add to cli
    json_indent=4, use_cache=True):
    """Main function

    Args:
        file_path (str): Path to file
        json_indent (int): If 0, there will be no line breaks and no indents. Else,
        ...you get both.
    """
    value_sets = []
    pickle_file = Path(CACHE_DIR, 'value_sets.pickle')

    if use_cache:
        if pickle_file.is_file() and use_cache:
            value_sets = pickle.load(open(pickle_file, 'rb'))
        else:
            use_cache = False
    if not use_cache:
        # 1. Get OIDs to query
        # TODO: Get a different API_Key for this than my 'ohbehave' project
        df: pd.DataFrame = get_sheets_data()
        object_ids: List[str] = [x for x in list(df['OID']) if x != '']

        # 2. Get VSAC auth ticket
        tgt: str = get_ticket_granting_ticket()
        # service_ticket = get_service_ticket(tgt)

        value_sets_dict: OrderedDict = get_value_sets(object_ids, tgt)
        value_sets: List[OrderedDict] = value_sets_dict['ns0:RetrieveMultipleValueSetsResponse'][
            'ns0:DescribedValueSet']

        with open(pickle_file, 'wb') as handle:
            pickle.dump(value_sets, handle, protocol=pickle.HIGHEST_PROTOCOL)

    if artefact == 'tsv_code':
        get_csv(value_sets, field_delimiter, code_delimiter)
    elif artefact == 'json':
        # Populate JSON objs
        d_list: List[Dict] = []
        for value_set in value_sets:
            value_set2 = {}
            if format == 'fhir':
                value_set2 = vsac_to_fhir(value_set)
            elif format == 'omop':
                value_set2 = vsac_to_vsac(value_set)
            d_list.append(value_set2)

        # Save file
        for d in d_list:
            valueset_name = d['name']
            with open(valueset_name + '.json', 'w') as fp:
                if json_indent:
                    json.dump(d, fp, indent=json_indent)
                else:
                    json.dump(d, fp)
    elif artefact == 'csv_fields':
        pass<|MERGE_RESOLUTION|>--- conflicted
+++ resolved
@@ -39,14 +39,10 @@
     return d
 
 
-<<<<<<< HEAD
 # TODO: use depth to make this either nested JSON, or, if depth=1, concatenate
 #  ... all intention sub-fields into a single string, etc.
-def vsac_to_omop(v: Dict, depth=2) -> Dict:
-=======
 # TODO:
 def vsac_to_vsac(v: Dict, depth=2) -> Dict:     # this is the format @DaveraGabriel specified by looking at the vsac web interface
->>>>>>> c21d7045
     """Convert VSAC JSON dict to OMOP JSON dict"""
 
     # Attempt at regexp
